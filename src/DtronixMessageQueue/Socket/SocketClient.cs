--- conflicted
+++ resolved
@@ -9,11 +9,7 @@
 	/// </summary>
 	/// <typeparam name="TSession">Session type for this connection.</typeparam>
 	/// <typeparam name="TConfig">Configuration for this connection.</typeparam>
-<<<<<<< HEAD
-	public class SocketClient<TSession, TConfig> : SocketBase<TSession, TConfig>
-=======
 	public class SocketClient<TSession, TConfig> : SessionHandler<TSession, TConfig>
->>>>>>> 7722fef6
 		where TSession : SocketSession<TSession, TConfig>, new()
 		where TConfig : SocketConfig {
 
@@ -57,16 +53,8 @@
 
 			event_arg.Completed += (sender, args) => {
 				if (args.LastOperation == SocketAsyncOperation.Connect) {
-<<<<<<< HEAD
-					Session = SocketSession<TSession, TConfig>.Create(MainSocket, AsyncPool, Config, ThreadPool, this);
-					//Session = CreateSession();
-					
-
-					((ISetupSocketSession<TConfig>)Session).Start();
-=======
 					Session = CreateSession(MainSocket);
 					Session.Connected += (sndr, e) => OnConnect(Session);
->>>>>>> 7722fef6
 
 					ConnectedSessions.TryAdd(Session.Id, Session);
 
