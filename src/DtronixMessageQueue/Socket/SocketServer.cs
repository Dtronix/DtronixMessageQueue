﻿using System;
using System.Collections.Concurrent;
using System.Net;
using System.Net.Sockets;
using System.Threading;
using System.Threading.Tasks;

namespace DtronixMessageQueue.Socket {
	/// <summary>
	/// Base functionality for handling connection requests.
	/// </summary>
	/// <typeparam name="TSession">Session type for this connection.</typeparam>
	/// <typeparam name="TConfig">Configuration for this connection.</typeparam>
<<<<<<< HEAD
	public class SocketServer<TSession, TConfig> : SocketBase<TSession, TConfig>
=======
	public class SocketServer<TSession, TConfig> : SessionHandler<TSession, TConfig>
>>>>>>> 7722fef6
		where TSession : SocketSession<TSession, TConfig>, new()
		where TConfig : SocketConfig {

		/// <summary>
		/// Limits the number of active connections.
		/// </summary>
		private readonly Semaphore connection_limit;

		/// <summary>
		/// True if the server is listening and accepting connections.  False if the server is closed.
		/// </summary>
		public override bool IsRunning => is_stopped == false && (MainSocket?.IsBound ?? false);

		/// <summary>
		/// Set to true of this socket is stopped.
		/// </summary>
		private bool is_stopped = true;

		/// <summary>
		/// Creates a socket server with the specified configurations.
		/// </summary>
		/// <param name="config">Configurations for this socket.</param>
		public SocketServer(TConfig config) : base(config, SocketMode.Server) {
			connection_limit = new Semaphore(config.MaxConnections, config.MaxConnections);
		}



		/// <summary>
		/// Starts the server and begins listening for incoming connections.
		/// </summary>
		public void Start() {
			var ip = IPAddress.Parse(Config.Ip);
			var local_end_point = new IPEndPoint(ip, Config.Port);
			if (is_stopped == false) {
				throw new InvalidOperationException("Server is already running.");
			}

			// create the socket which listens for incoming connections
			MainSocket = new System.Net.Sockets.Socket(local_end_point.AddressFamily, SocketType.Stream, ProtocolType.Tcp);
			MainSocket.Bind(local_end_point);

			// start the server with a listen backlog.
			MainSocket.Listen(Config.ListenerBacklog);

			// post accepts on the listening socket
			StartAccept(null);
			is_stopped = false;
		}

		/// <summary>
		/// Begins an operation to accept a connection request from the client 
		/// </summary>
		/// <param name="e">The context object to use when issuing the accept operation on the server's listening socket</param>
		private void StartAccept(SocketAsyncEventArgs e) {
			if (e == null) {
				e = new SocketAsyncEventArgs();
				e.Completed += (sender, completed_e) => AcceptCompleted(completed_e);
			} else {
				// socket must be cleared since the context object is being reused
				e.AcceptSocket = null;
			}

			connection_limit.WaitOne();
			try {
				if (MainSocket.AcceptAsync(e) == false) {
					AcceptCompleted(e);
				}
			} catch (ObjectDisposedException) {
				// ignored
			}
			
		}

		/// <summary>
		/// Called by the socket when a new connection has been accepted.
		/// </summary>
		/// <param name="e">Event args for this event.</param>
		private void AcceptCompleted(SocketAsyncEventArgs e) {
			if (MainSocket.IsBound == false) {
				return;
			}

			e.AcceptSocket.NoDelay = true;

<<<<<<< HEAD
			var session = SocketSession<TSession, TConfig>.Create(MainSocket, AsyncPool, Config, ThreadPool, this);
			//var session = CreateSession();


			//((ISetupSocketSession<TConfig>)session).Setup(e.AcceptSocket, AsyncPool, Config, ThreadPool);
=======
			var session = CreateSession(e.AcceptSocket);


			//((ISetupSocketSession<TConfig>)session).Setup(, AsyncPool, Config, ThreadPool);
>>>>>>> 7722fef6

			// Add event to remove this session from the active client list.
			session.Closed += RemoveClientEvent;

			// Add this session to the list of connected sessions.
			ConnectedSessions.TryAdd(session.Id, session);

			// Start the session.
			((ISetupSocketSession)session).Start();

			// Invoke the events.
			OnConnect(session);

			// Accept the next connection request
			StartAccept(e);
		}

		/// <summary>
		/// Event called to remove the disconnected session from the list of active connections.
		/// </summary>
		/// <param name="sender">Sender of the disconnection event.</param>
		/// <param name="e">Session events.</param>
		private void RemoveClientEvent(object sender, SessionClosedEventArgs<TSession, TConfig> e) {
			TSession session_out;
			ConnectedSessions.TryRemove(e.Session.Id, out session_out);
			e.Session.Closed -= RemoveClientEvent;
		}

		/// <summary>
		/// Terminates this server and notify all connected clients.
		/// </summary>
		public void Stop() {
			if (is_stopped) {
				return;
			}
			TSession[] sessions = new TSession[ConnectedSessions.Values.Count];
			ConnectedSessions.Values.CopyTo(sessions, 0);

			foreach (var session in sessions) {
				session.Close(SocketCloseReason.ServerClosing);
			}

			MainSocket.Close();
			is_stopped = true;
		}
	}

}<|MERGE_RESOLUTION|>--- conflicted
+++ resolved
@@ -11,11 +11,7 @@
 	/// </summary>
 	/// <typeparam name="TSession">Session type for this connection.</typeparam>
 	/// <typeparam name="TConfig">Configuration for this connection.</typeparam>
-<<<<<<< HEAD
-	public class SocketServer<TSession, TConfig> : SocketBase<TSession, TConfig>
-=======
 	public class SocketServer<TSession, TConfig> : SessionHandler<TSession, TConfig>
->>>>>>> 7722fef6
 		where TSession : SocketSession<TSession, TConfig>, new()
 		where TConfig : SocketConfig {
 
@@ -101,18 +97,10 @@
 
 			e.AcceptSocket.NoDelay = true;
 
-<<<<<<< HEAD
-			var session = SocketSession<TSession, TConfig>.Create(MainSocket, AsyncPool, Config, ThreadPool, this);
-			//var session = CreateSession();
-
-
-			//((ISetupSocketSession<TConfig>)session).Setup(e.AcceptSocket, AsyncPool, Config, ThreadPool);
-=======
 			var session = CreateSession(e.AcceptSocket);
 
 
 			//((ISetupSocketSession<TConfig>)session).Setup(, AsyncPool, Config, ThreadPool);
->>>>>>> 7722fef6
 
 			// Add event to remove this session from the active client list.
 			session.Closed += RemoveClientEvent;
